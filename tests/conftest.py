--- conflicted
+++ resolved
@@ -16,13 +16,8 @@
 
 import pytest
 
-<<<<<<< HEAD
-from pykiso import CChannel, Flasher, message, test_suite
+from pykiso import CChannel, Flasher, cli, message, test_suite
 from pykiso.lib.auxiliaries import dut_auxiliary
-=======
-from pykiso import CChannel, Flasher, cli, message, test_suite
-from pykiso.lib.auxiliaries import example_test_auxiliary
->>>>>>> adc0b476
 from pykiso.lib.connectors import cc_example
 from pykiso.lib.connectors.cc_pcan_can import CCPCanCan
 from pykiso.lib.connectors.cc_vector_can import CCVectorCan

.. _config_file:


How to make the most of the config file
---------------------------------------

Requirements specification
~~~~~~~~~~~~~~~~~~~~~~~~~~

[optional] - Any package specified will be checked.

Use cases:

- A new feature is introduced and used in the test
- Breaking change introduced with a new release
- Specific package used in a test that does not belong to pykiso

.. literalinclude:: ../../examples/templates/config_features.yaml
    :language: yaml
    :lines: 51-65


Real-World Configuration File
~~~~~~~~~~~~~~~~~~~~~~~~~~~~~

.. literalinclude:: ../../examples/uart.yaml
    :language: yaml
    :linenos:


Activation of specific loggers
~~~~~~~~~~~~~~~~~~~~~~~~~~~~~~

By default, every logger that does not belong to the `pykiso` package or that is not an `auxiliary`
logger will see its level set to WARNING even if you have in the command line `pykiso --log-level DEBUG`.

This aims to reduce redundant logs from additional modules during the test execution.
For keeping specific loggers to the set log-level, it is possible to set the `activate_log` parameter in the `auxiliary` config.
The following example activates the `jlink` logger from the `pylink` package, imported in `cc_rtt_segger.py`:

.. code:: yaml

  auxiliaries:
    aux1:
      connectors:
        com: rtt_channel
      config:
        activate_log:
        # only specifying pylink will include child loggers
        - pylink.jlink
        - my_pkg
      type: pykiso.lib.auxiliaries.dut_auxiliary:DUTAuxiliary
  connectors:
    rtt_channel:
      config: null
      type: pykiso.lib.connectors.cc_rtt_segger:CCRttSegger

Based on this example, by specifying `my_pkg`, all child loggers will also be set to the set log-level.

.. note:: If e.g. only the logger `my_pkg.module_1` should be set to the level, it should be entered as such.

Ability to use environment variables
~~~~~~~~~~~~~~~~~~~~~~~~~~~~~~~~~~~~

It is possible to replace any value by an environment variable in the YAML files.
When using environment variables, the following format should be respected: `ENV{my-env-var}`.
In the following example, an environment variable called `TEST_SUITE_1` contains the path to the test suite 1 directory.

.. literalinclude:: ../../examples/dummy_env_var.yaml
    :language: yaml
    :lines: 22-25

It is also possible to set a default value in case the environment variable is not found.
The following format should be used: `ENV{my-env-var=my_default_value}`.

In the following example, an environment variable called `TEST_SUITE_2` would contain the path to
the test_suite_2 directory. If the variable is not set, the default value will be taken instead.

.. literalinclude:: ../../examples/dummy_env_var.yaml
    :language: yaml
    :lines: 14

Specify files and folders
~~~~~~~~~~~~~~~~~~~~~~~~~

To specify files and folders you can use absolute or relative paths.
Relative paths are always given **relative to the location of the yaml file**.

According to the YAML specification, values enclosed in single quotes are enforced as strings,
and **will not be parsed**.

.. code:: yaml

    example_config:
        # this relative path will not be made absolute
        rel_script_path_unresolved: './script_folder/my_awesome_script.py'
        # this one will
        rel_script_path: ./script_folder/my_awesome_script.py
        abs_script_path_win: C:/script_folder/my_awesome_script.py
        abs_script_path_unix: /home/usr/script_folder/my_awesome_script.py

.. warning::
  Relative path or file locations must always start with `./`.
  If not, it will still be resolved but unexpected behaviour can result from it.

.. _config_sub_yaml:

Include sub-YAMLs
~~~~~~~~~~~~~~~~~

Frequently used configuration parts can be stored in a separate YAML file.
To include this configuration file in the main one, the path to the sub-configuration file has to
be provided, preceded with the `!include` tag.

Relative paths in the sub-YAML file are then resolved **relative to the sub-YAML's location**.

.. literalinclude:: ../../examples/templates/config_features.yaml
    :language: yaml
    :lines: 28-37


Sharing a communication channel between multiple auxiliaries
~~~~~~~~~~~~~~~~~~~~~~~~~~~~~~~~~~~~~~~~~~~~~~~~~~~~~~~~~~~~

In order to attach a single communication channel to multiple defined auxiliaries, it is sufficient
to use the same channel name for all auxiliaries.

Under the hood, ``pykiso`` will automatically create a :py:class:`~pykiso.lib.auxiliaries.proxy_auxiliary.ProxyAuxiliary`
that will have exclusive access to the communication channel. A
:py:class:`~pykiso.lib.connectors.cc_proxy.CCProxy` will be plugged between each declared auxiliary and
the created :py:class:`~pykiso.lib.auxiliaries.proxy_auxiliary.ProxyAuxiliary`. This allows to
keep a minimalistic :py:class:`~pykiso.connector.CChannel` implementation.

<<<<<<< HEAD
=======
Access to attributes and methods of the defined communication channel that has been
attached to the created :py:class:`~pykiso.lib.auxiliaries.proxy_auxiliary.ProxyAuxiliary`
is still possible, but keep in mind that if one auxiliary modifies one the communication
channel's attributes, every other auxiliary sharing this communication channel will be
affected by this change.

>>>>>>> 15bf26d2
An illustration of the resulting internal setup can be found at :ref:`proxy_aux`.

In other words, if you define the following YAML configuration file:

.. code:: yaml
  auxiliaries:
    aux1:
      connectors:
        com: chan1
      config: null
      type: pykiso.lib.auxiliaries.dut_auxiliary:DUTAuxiliary
    aux2:
      connectors:
        com: chan1
      type: pykiso.lib.auxiliaries.communication_auxiliary:CommunicationAuxiliary

  connectors:
    chan1:
      config: null
      type: pykiso.lib.connectors.cc_example:CCExample


Then, ``pykiso`` will internally modify this configuration to become:


.. code:: yaml
  auxiliaries:
    proxy_aux:
      connectors:
        com: chan1
      config:
        aux_list: [aux1, aux2]
      type: pykiso.lib.auxiliaries.proxy_auxiliary:ProxyAuxiliary
    aux1:
      connectors:
        com: cc_proxy_aux1
      config: null
      type: pykiso.lib.auxiliaries.dut_auxiliary:DUTAuxiliary
    aux2:
      connectors:
        com: chan2
      type: pykiso.lib.auxiliaries.communication_auxiliary:CommunicationAuxiliary
    connectors:
      chan1:
        config: null
        type: pykiso.lib.connectors.cc_example:CCExample
      cc_proxy_aux1:
        config: null
        type: pykiso.lib.connectors.cc_proxy:CCProxy
      cc_proxy_aux2:
        config: null
        type: pykiso.lib.connectors.cc_proxy:CCProxy


.. note::
  Keep in mind that an auxiliary connected through a
  :py:class:`~pykiso.lib.auxiliaries.proxy_auxiliary.ProxyAuxiliary`
  will receive the other auxiliaries' messages.


Make a proxy auxiliary trace
~~~~~~~~~~~~~~~~~~~~~~~~~~~~

Proxy auxiliary is capable of creating a trace file, where all received messages at connector
level are written. This feature is useful when proxy auxiliary is associated with a connector
who doesn't have any trace capability (in contrast to cc_pcan_can or cc_rtt_segger for example).

Everything is handled at configuration level and especially at yaml file :

.. code:: yaml

  proxy_aux:
    connectors:
      # communication channel alias
      com: <channel-alias>
    config:
      # Auxiliaries alias list bound to proxy auxiliary
      aux_list : [<aux alias 1>, <aux alias 2>, <aux alias 3>]
      # activate trace at proxy level, sniff everything received at
      # connector level and write it in .log file.
      activate_trace : True
      # by default the trace is placed where pykiso is launched
      # otherwise user should specify his own path
      # (absolute and relative)
      trace_dir: ./suite_proxy
      # by default the trace file's name is :
      # YY-MM-DD_hh-mm-ss_proxy_logging.log
      # otherwise user should specify his own name
      trace_name: can_trace
    type: pykiso.lib.auxiliaries.proxy_auxiliary:ProxyAuxiliary


Delay an auxiliary start-up
~~~~~~~~~~~~~~~~~~~~~~~~~~~

All threaded auxiliaries are capable to delay their start-up (not starting at import level).
This means, from user point of view, it's possible to start it on demand and especially where
it's really needed.

.. warning:: in a proxy set-up be sure to always start the proxy auxiliary last
    otherwise an error will occurred due to proxy auxiliary specific import rules

In order to achieved that, a parameter was added at the auxiliary configuration level.

.. code:: yaml

  auxiliaries:
    proxy_aux:
      connectors:
          com: can_channel
      config:
        aux_list : [aux1, aux2]
        activate_trace : True
        trace_dir: ./suite_proxy
        trace_name: can_trace
        # if False create the auxiliary instance but don't start it, an
        # additional call of start method has to be performed.
        # By default, auto_start flag is set to True and "normal" ITF aux
        # creation mechanism is used.
        auto_start: False
      type: pykiso.lib.auxiliaries.proxy_auxiliary:ProxyAuxiliary
    aux1:
      connectors:
          com: proxy_com1
      config:
        auto_start: False
      type: pykiso.lib.auxiliaries.communication_auxiliary:CommunicationAuxiliary
    aux2:
      connectors:
          com: proxy_com2
      config:
        auto_start: False
      type: pykiso.lib.auxiliaries.communication_auxiliary:CommunicationAuxiliary

In user's script simply call the related auxilairy start method:

.. literalinclude:: ../../examples/templates/suite_proxy/test_proxy.py
    :language: python
    :lines: 40-46<|MERGE_RESOLUTION|>--- conflicted
+++ resolved
@@ -131,15 +131,12 @@
 the created :py:class:`~pykiso.lib.auxiliaries.proxy_auxiliary.ProxyAuxiliary`. This allows to
 keep a minimalistic :py:class:`~pykiso.connector.CChannel` implementation.
 
-<<<<<<< HEAD
-=======
 Access to attributes and methods of the defined communication channel that has been
 attached to the created :py:class:`~pykiso.lib.auxiliaries.proxy_auxiliary.ProxyAuxiliary`
 is still possible, but keep in mind that if one auxiliary modifies one the communication
 channel's attributes, every other auxiliary sharing this communication channel will be
 affected by this change.
 
->>>>>>> 15bf26d2
 An illustration of the resulting internal setup can be found at :ref:`proxy_aux`.
 
 In other words, if you define the following YAML configuration file:

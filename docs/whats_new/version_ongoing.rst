Version ongoing
---------------

WARNING
^^^^^^^
pykiso_to_pytest will generate none working contest.py until ticket `fix pykiso to pytest <https://github.com/eclipse/kiso-testing/issues/76>`__  is merged and finished.


Tool for test suites tags analysis
^^^^^^^^^^^^^^^^^^^^^^^^^^^^^^^^^^
See :ref:`show_tag`

Double Threaded Auxiliary Interface
^^^^^^^^^^^^^^^^^^^^^^^^^^^^^^^^^^^
Implement a brand new interface using two threads, one for the transmission
and one for the reception.

<<<<<<< HEAD
Proxy Auxiliary adaption
^^^^^^^^^^^^^^^^^^^^^^^^
refactor code of the proxy auxiliary to fit with the brand new double threaded
auxiliary interface.
Add useful decorators for common behaviors open_connector, close_connector, flash_target.

CCProxy channel adaption
^^^^^^^^^^^^^^^^^^^^^^^^
Add thread-safe callback subscription mechanism to fit with the brand new
double threaded auxiliary interface

Communication Auxiliary adaption
^^^^^^^^^^^^^^^^^^^^^^^^^^^^^^^^
refactor code of the communication auxiliary to fit with the brand new double
threaded auxiliary interface

DUT Auxiliary adaption
^^^^^^^^^^^^^^^^^^^^^^
refactor/redesign of the device under test auxiliary to fit with the brand new double
threaded auxiliary interface

Record Auxiliary adaption
^^^^^^^^^^^^^^^^^^^^^^^^^
adapt the record auxiliary to fit with the brand new double threaded auxiliary interface

Acroname Auxiliary adaption
^^^^^^^^^^^^^^^^^^^^^^^^^^^
adapt the acroname auxiliary to fit with the brand new double threaded auxiliary interface

Instrument Auxiliary adaption
^^^^^^^^^^^^^^^^^^^^^^^^^^^^^
adapt the instrument auxiliary to fit with the brand new double threaded auxiliary interface
=======
Currently adapted modules:
- Proxy Auxiliary
- CCProxy channel
- Communication Auxiliary
- DUT Auxiliary
- Record Auxiliary
- Acroname Auxiliary

There is not API changes, therefor, as user, your tests should not be affected.

Agnostic CCSocketCan
^^^^^^^^^^^^^^^^^^^^
Incompatibilities with the agnostic proxy are now resolved. You should be able to use it again.

Tester Present Sender
^^^^^^^^^^^^^^^^^^^^^
Add a context manager, tester present sender, that send cyclic tester present
frames to keep UDS session alive more than 5 seconds

See :ref:`uds_auxiliary`

RTT connector log folder creation
^^^^^^^^^^^^^^^^^^^^^^^^^^^^^^^^^
RTT connector now creates a log folder if it does not exist instead of throwing an error.
>>>>>>> 17f3d7d6
<|MERGE_RESOLUTION|>--- conflicted
+++ resolved
@@ -15,40 +15,6 @@
 Implement a brand new interface using two threads, one for the transmission
 and one for the reception.
 
-<<<<<<< HEAD
-Proxy Auxiliary adaption
-^^^^^^^^^^^^^^^^^^^^^^^^
-refactor code of the proxy auxiliary to fit with the brand new double threaded
-auxiliary interface.
-Add useful decorators for common behaviors open_connector, close_connector, flash_target.
-
-CCProxy channel adaption
-^^^^^^^^^^^^^^^^^^^^^^^^
-Add thread-safe callback subscription mechanism to fit with the brand new
-double threaded auxiliary interface
-
-Communication Auxiliary adaption
-^^^^^^^^^^^^^^^^^^^^^^^^^^^^^^^^
-refactor code of the communication auxiliary to fit with the brand new double
-threaded auxiliary interface
-
-DUT Auxiliary adaption
-^^^^^^^^^^^^^^^^^^^^^^
-refactor/redesign of the device under test auxiliary to fit with the brand new double
-threaded auxiliary interface
-
-Record Auxiliary adaption
-^^^^^^^^^^^^^^^^^^^^^^^^^
-adapt the record auxiliary to fit with the brand new double threaded auxiliary interface
-
-Acroname Auxiliary adaption
-^^^^^^^^^^^^^^^^^^^^^^^^^^^
-adapt the acroname auxiliary to fit with the brand new double threaded auxiliary interface
-
-Instrument Auxiliary adaption
-^^^^^^^^^^^^^^^^^^^^^^^^^^^^^
-adapt the instrument auxiliary to fit with the brand new double threaded auxiliary interface
-=======
 Currently adapted modules:
 - Proxy Auxiliary
 - CCProxy channel
@@ -56,6 +22,7 @@
 - DUT Auxiliary
 - Record Auxiliary
 - Acroname Auxiliary
+- Instrument Auxiliary
 
 There is not API changes, therefor, as user, your tests should not be affected.
 
@@ -72,5 +39,4 @@
 
 RTT connector log folder creation
 ^^^^^^^^^^^^^^^^^^^^^^^^^^^^^^^^^
-RTT connector now creates a log folder if it does not exist instead of throwing an error.
->>>>>>> 17f3d7d6
+RTT connector now creates a log folder if it does not exist instead of throwing an error.